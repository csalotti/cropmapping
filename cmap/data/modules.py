import logging
<<<<<<< HEAD
=======
import os
>>>>>>> c4e26e2c
from typing import List

import pandas as pd
import pytorch_lightning as L
import torch
import yaml
from torch.utils.data import DataLoader
from torch.utils.data.datapipes.iter.combinatorics import ShufflerIterDataPipe

from cmap.data.dataset import SITSDataset
from cmap.data.transforms import labels_sample
from cmap.utils.constants import LABEL_COL

logger = logging.getLogger("cmap.data.module")
# logger.addHandler(logging.FileHandler("datamodule.log"))


class SITSDataModule(L.LightningDataModule):
    """Satelite Image Time Seriess Data module

    Handles data preparation, preprocessing and create corresponding
    Dataset and DataLoader.
    All preprocessing is detailed to prepare and feed data to the model
    It supposed that the data is in a folder with the following structure

        root
         ├── train
         │    ├── features.pq
         │    ├── labels.pq
         │    └── <other_features>.pq
         └── val
              ├── features.pq
              ├── labels.pq
              └── <other_features>.pq

    Attributes:
        root (str): Data root
        classes (List[str) : Expected classes
        train_seasons (List[int]) : Training seasons
        val_seasons (List[int] : Validation seasons
        extra_features (List[str]) : Extra Features
        rpg_mapping (Dict[str, str])=  RPG CODE to label mapping
        fraction (float) : Dataset sampling fraction
        batch_size (int) : Batch size
        num_workers (int) : Number of parallell Dataloader workers
    """

    def __init__(
        self,
        root: str,
        classes: List[str],
        train_seasons: List[int] = [2017, 2018, 2019, 2020],
        val_seasons: List[int] = [2021],
        extra_features: List[str] = [],
<<<<<<< HEAD
        rpg_mapping: str = "",
=======
        rpg_mapping_path: str = "",
>>>>>>> c4e26e2c
        fraction: float = 1.0,
        batch_size: int = 32,
        num_workers: int = 3,
    ):
        """Initialize Lightning Data Module for SITS
        Args:
            root (str): Data root
            classes (List[str) : Expected classes
            train_seasons (List[int]) : Training seasons
            val_seasons (List[int] : Validation seasons
            extra_features (List[str]) : Extra Features
            rpg_mapping (str) = path to mapping yaml
            fraction (float) : Dataset sampling fraction
            batch_size (int) : Batch size
            num_workers (int) : Number of parallell Dataloader workers
        """
        L.LightningDataModule.__init__(self)

        # Data
        self.root = root
        self.classes = classes
        self.train_seasons = train_seasons
        self.val_seasons = val_seasons
        self.extra_features = extra_features
        self.rpg_mapping = yaml.safe_load(open(rpg_mapping_path, "r"))

        # Hyperparams
        self.batch_size = batch_size
        self.num_workers = num_workers

        # Subsampling
        self.fraction = fraction

    def get_dataset(self, stage: str, seasons: List[int]):
        """Retrieve features and label with respect to stage
        to createe the dataset. RPG codes are mapped to ttheir
        label if provided, then filtered and sampled

        Args :
            stage (str) : Stage name (train or val)
            seasons (List[int]) : Focused seasons

        Returns:
            SITSDataset for the respective stage and seeasons
                with the provided features
        """
        # Gather
        features_file = os.path.join(self.root, stage, "features.pq")
        labels = pd.read_parquet(os.path.join(self.root, stage, "labels.pq"))
        extra_features_files = {
            fn: os.path.join(self.root, stage, f"{fn}.pq") for fn in self.extra_features
        }

        # Filter
        if self.rpg_mapping is not None:
            labels[LABEL_COL] = labels[LABEL_COL].map(self.rpg_mapping).fillna("other")

        labels = labels_sample(
            labels, seasons=seasons, classes=self.classes, fraction=self.fraction
        )

        return SITSDataset(
            features_file=features_file,
            labels=labels,
            classes=self.classes,
            augment=False,
            extra_features_files=extra_features_files,
        )

    def setup(self, stage: str):
        """Data preparation and preprocessing. RPG mmapping is
        generateed if provideed and datasets are created.

        Args:
            stage (str) :Pytorch Lightning stage name (fit, predict, test)

        """
        if stage == "fit":
            if self.rpg_mapping:
                self.rpg_mapping = {
                    ri: ci for ci, rpgs in self.rpg_mapping.items() for ri in rpgs
                }

            self.train_dataset = self.get_dataset("train", self.train_seasons)
            self.val_dataset = self.get_dataset("val", self.val_seasons)

    def train_dataloader(self):
        """Train Data Loader creation"""
        ds_shuffled = ShufflerIterDataPipe(
            self.train_dataset,
            buffer_size=100,
        )
        return DataLoader(
            ds_shuffled,
            batch_size=self.batch_size,
            num_workers=self.num_workers,
            persistent_workers=True,
            shuffle=True,
            drop_last=True,
            pin_memory=torch.cuda.is_available(),
        )

    def val_dataloader(self):
        """Validation Data Loader creation"""
        return DataLoader(
            self.val_dataset,
            batch_size=self.batch_size,
            num_workers=self.num_workers,
            persistent_workers=True,
            drop_last=True,
            pin_memory=torch.cuda.is_available(),
        )<|MERGE_RESOLUTION|>--- conflicted
+++ resolved
@@ -1,8 +1,5 @@
 import logging
-<<<<<<< HEAD
-=======
 import os
->>>>>>> c4e26e2c
 from typing import List
 
 import pandas as pd
@@ -57,11 +54,7 @@
         train_seasons: List[int] = [2017, 2018, 2019, 2020],
         val_seasons: List[int] = [2021],
         extra_features: List[str] = [],
-<<<<<<< HEAD
-        rpg_mapping: str = "",
-=======
         rpg_mapping_path: str = "",
->>>>>>> c4e26e2c
         fraction: float = 1.0,
         batch_size: int = 32,
         num_workers: int = 3,
